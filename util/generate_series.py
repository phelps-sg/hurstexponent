import warnings
import numpy as np
from typing import List


# Synthetic data generators
<<<<<<< HEAD
def simple_series(length: int = 99999, initial_value: float = 1.0, volatility: float = 0.001, seed: int = None) -> np.ndarray:
=======
def simple_series(length: int = 99999, noise_pct_std: float = 0.002, seed: int = None) -> np.ndarray:
>>>>>>> 56e88615
    """
    Generate a geometric random walk with Gaussian innovations.

    Parameters
    ----------
    length : int, optional
        The length of the time series to generate. Default is 1000.
<<<<<<< HEAD
    initial_value : int
        The initial value of the series
    volatility: float, optional
        The volatility of returns
=======
    noise_pct_std : float, optional
        The standard deviation of the Gaussian noise added to the series, expressed as a percentage of the standard
        deviation of the original random walk. Default is 0.002 to simulate average daily market volatility.
>>>>>>> 56e88615
    seed : {None, int, array_like, BitGenerator}, optional Random seed used to initialize the pseudo-random number
    generator or an instantized BitGenerator.

    Returns
    -------
    numpy.ndarray
        The generated time series.
    """
<<<<<<< HEAD

=======
>>>>>>> 56e88615
    if seed is not None:
        np.random.seed(seed)
    returns = np.random.normal(size=length, scale=volatility)
    return initial_value * np.exp(np.cumsum(returns))


# Much of this function generalises Dmitry Motti's implementation of a random walk process, specifically around line 197
# at https://github.com/Mottl/hurst/blob/master/hurst/__init__.py. Key improvements around proba, which appears stale in
# the latter.
def stochastic_process(
    length: int = 99999,
    proba: float = 0.5,
    min_lag: int = 10,
    max_lag: int = 100,
    cumprod: bool = False,
    seed: int = None,
) -> List[float]:
    """
    Generates a stochastic process

    Parameters
    ----------
    length : int
        Length of the random walk series.
    proba : float, default 0.5
        The probability that the next increment will follow the trend.
        Set proba > 0.5 for the persistent random walk,
        set proba < 0.5 for the antipersistent one.
    min_lag : int, default 10
    max_lag : int, default 100
        Minimum and maximum lag sizes to calculate trend direction.
    cumprod : bool, default False
        Generate a random walk as a cumulative product instead of cumulative sum.
    seed : int, optional
        Random seed used to initialize the pseudo-random number generator.

    Returns
    -------
    series : List[float]
        Generated random walk process.
    """
    assert min_lag >= 1
    assert max_lag >= min_lag

    if max_lag > length:
        max_lag = length
        warnings.warn("max_lag has been set to the length of the series.")

    if seed is not None:
        np.random.seed(seed)

    series = np.zeros(length, dtype=float)
    series[0] = 1.0 if cumprod else 0.0

    for i in range(1, length):
        if i < min_lag + 1:
            direction = np.sign(np.random.randn())
        else:
            lag = np.random.randint(min_lag, min(i - 1, max_lag) + 1)
            direction = (
                np.sign(series[i - 1] / series[i - 1 - lag] - 1.0)
                if cumprod
                else np.sign(series[i - 1] - series[i - 1 - lag])
            )
            direction *= np.sign(proba - np.random.uniform())

        increment = np.abs(np.random.randn())
        if cumprod:
            series[i] = series[i - 1] * np.abs(1 + increment / 1000.0 * direction)
        else:
            series[i] = series[i - 1] + increment * direction

    return series<|MERGE_RESOLUTION|>--- conflicted
+++ resolved
@@ -4,28 +4,17 @@
 
 
 # Synthetic data generators
-<<<<<<< HEAD
-def simple_series(length: int = 99999, initial_value: float = 1.0, volatility: float = 0.001, seed: int = None) -> np.ndarray:
-=======
 def simple_series(length: int = 99999, noise_pct_std: float = 0.002, seed: int = None) -> np.ndarray:
->>>>>>> 56e88615
     """
-    Generate a geometric random walk with Gaussian innovations.
+    Generate a synthetic time series using a random walk model with added Gaussian noise
 
     Parameters
     ----------
     length : int, optional
         The length of the time series to generate. Default is 1000.
-<<<<<<< HEAD
-    initial_value : int
-        The initial value of the series
-    volatility: float, optional
-        The volatility of returns
-=======
     noise_pct_std : float, optional
         The standard deviation of the Gaussian noise added to the series, expressed as a percentage of the standard
         deviation of the original random walk. Default is 0.002 to simulate average daily market volatility.
->>>>>>> 56e88615
     seed : {None, int, array_like, BitGenerator}, optional Random seed used to initialize the pseudo-random number
     generator or an instantized BitGenerator.
 
@@ -34,14 +23,17 @@
     numpy.ndarray
         The generated time series.
     """
-<<<<<<< HEAD
-
-=======
->>>>>>> 56e88615
     if seed is not None:
         np.random.seed(seed)
-    returns = np.random.normal(size=length, scale=volatility)
-    return initial_value * np.exp(np.cumsum(returns))
+    random_changes = 1 + np.random.randn(length) / 1000
+
+    # Create a non-stationary random walk series and then difference it to make it stationary
+    series = np.cumprod(random_changes)  # create a random walk from random changes
+
+    # Scale the random changes by the desired standard deviation as a percentage of the mean value
+    series += np.random.randn(length) * noise_pct_std * np.std(series)
+
+    return series
 
 
 # Much of this function generalises Dmitry Motti's implementation of a random walk process, specifically around line 197
